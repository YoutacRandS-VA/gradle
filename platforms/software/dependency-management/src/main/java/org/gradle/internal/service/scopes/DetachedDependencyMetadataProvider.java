--- conflicted
+++ resolved
@@ -43,7 +43,6 @@
 
     @Override
     public Module getModule() {
-<<<<<<< HEAD
         Module module = delegate.getModule();
 
         return new DetachedModule(suffix, module);
@@ -85,9 +84,5 @@
         public String getStatus() {
             return module.getStatus();
         }
-=======
-        // TODO add a "RootComponentIdentifier" interface to mark this as a root component
-        return delegate.getModule();
->>>>>>> c261852e
     }
 }