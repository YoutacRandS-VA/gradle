--- conflicted
+++ resolved
@@ -708,18 +708,7 @@
   },
   {
     "name": "problems",
-<<<<<<< HEAD
-    "path": "subprojects/problems",
-    "unitTests": false,
-    "functionalTests": true,
-    "crossVersionTests": false
-  },
-  {
-    "name": "problems-api",
-    "path": "subprojects/problems-api",
-=======
     "path": "platforms/ide/problems",
->>>>>>> 793e6109
     "unitTests": true,
     "functionalTests": true,
     "crossVersionTests": false
