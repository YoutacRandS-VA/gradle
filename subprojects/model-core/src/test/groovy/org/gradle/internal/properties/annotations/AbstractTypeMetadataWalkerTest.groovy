/*
 * Copyright 2022 the original author or authors.
 *
 * Licensed under the Apache License, Version 2.0 (the "License");
 * you may not use this file except in compliance with the License.
 * You may obtain a copy of the License at
 *
 *      http://www.apache.org/licenses/LICENSE-2.0
 *
 * Unless required by applicable law or agreed to in writing, software
 * distributed under the License is distributed on an "AS IS" BASIS,
 * WITHOUT WARRANTIES OR CONDITIONS OF ANY KIND, either express or implied.
 * See the License for the specific language governing permissions and
 * limitations under the License.
 */

package org.gradle.internal.properties.annotations

import com.google.common.reflect.TypeToken
import org.gradle.api.Named
import org.gradle.api.provider.Property
import org.gradle.api.provider.Provider
import org.gradle.internal.reflect.annotations.Ignored
import org.gradle.internal.reflect.annotations.Long
import org.gradle.internal.reflect.annotations.TestAnnotationHandlingSupport
import org.gradle.internal.reflect.annotations.TestNested
import org.gradle.util.TestUtil
import spock.lang.Specification

import java.util.function.Function
import java.util.function.Supplier

class AbstractTypeMetadataWalkerTest extends Specification implements TestAnnotationHandlingSupport {

    def "type walker should correctly visit empty type"() {
        given:
        def visitor = new TestStaticMetadataVisitor()

        when:
        TypeMetadataWalker.typeWalker(typeMetadataStore, TestNested.class).walk(TypeToken.of(MyEmptyTask), visitor)

        then:
        visitor.all == ["null::MyEmptyTask"]
    }

    def "instance walker should correctly visit instance with null values"() {
        given:
        def myTask = new MyTask()
        def visitor = new TestInstanceMetadataVisitor()

        when:
        TypeMetadataWalker.instanceWalker(typeMetadataStore, TestNested.class).walk(myTask, visitor)

        then:
        visitor.all == ["null::$myTask", "inputProperty::null"] as List<String>
    }

    def "type walker should visit all nested nodes and properties"() {
        when:
        def visitor = new TestStaticMetadataVisitor()
        TypeMetadataWalker.typeWalker(typeMetadataStore, TestNested.class).walk(TypeToken.of(MyTask), visitor)

        then:
        visitor.roots == ["null::MyTask"]
        visitor.nested == [
            "nested::NestedType",
            "nestedList.*::NestedType",
            "nestedListOfLists.*.*::NestedType",
            "nestedMap.<key>::NestedType",
            "nestedNamedList.<name>::NamedType",
            "nestedProperty::NestedType"
        ]
        visitor.leaves == [
            "inputProperty::org.gradle.api.provider.Property<java.lang.String>",
            "nested.inputProperty::org.gradle.api.provider.Property<java.lang.String>",
            "nestedList.*.inputProperty::org.gradle.api.provider.Property<java.lang.String>",
            "nestedListOfLists.*.*.inputProperty::org.gradle.api.provider.Property<java.lang.String>",
            "nestedMap.<key>.inputProperty::org.gradle.api.provider.Property<java.lang.String>",
            "nestedNamedList.<name>.inputProperty::org.gradle.api.provider.Property<java.lang.String>",
            "nestedProperty.inputProperty::org.gradle.api.provider.Property<java.lang.String>"
        ]
    }

    def "instance walker should visit all nested nodes and properties"() {
        given:
        def firstProperty = TestUtil.propertyFactory().property(String).value("first-property")
        def secondProperty = TestUtil.propertyFactory().property(String).value("second-property")
        def thirdProperty = TestUtil.propertyFactory().property(String).value("third-property")
        def myTask = new MyTask()
        def nestedType = new NestedType()
        def namedType = new NamedType()
        nestedType.inputProperty = secondProperty
        namedType.inputProperty = thirdProperty
        myTask.inputProperty = firstProperty
        myTask.nested = nestedType
        myTask.nestedList = [nestedType, nestedType]
        myTask.nestedMap = ["key1": nestedType, "key2": nestedType]
        myTask.nestedListOfLists = [[nestedType]]
        myTask.nestedNamedList = [namedType]
        myTask.nestedProperty = TestUtil.propertyFactory().property(NestedType).value(nestedType)
        def visitor = new TestInstanceMetadataVisitor()

        when:
        TypeMetadataWalker.instanceWalker(typeMetadataStore, TestNested.class).walk(myTask, visitor)

        then:
        visitor.roots == ["null::$myTask"] as List<String>
        visitor.nested == [
            "nested::$nestedType",
            "nestedList.\$0::$nestedType",
            "nestedList.\$1::$nestedType",
            "nestedListOfLists.\$0.\$0::$nestedType",
            "nestedMap.key1::$nestedType",
            "nestedMap.key2::$nestedType",
            "nestedNamedList.namedType\$0::$namedType",
            "nestedProperty::$nestedType"
        ] as List<String>
        visitor.leaves == [
            "inputProperty::Property[first-property]",
            "nested.inputProperty::Property[second-property]",
            "nestedList.\$0.inputProperty::Property[second-property]",
            "nestedList.\$1.inputProperty::Property[second-property]",
            "nestedListOfLists.\$0.\$0.inputProperty::Property[second-property]",
            "nestedMap.key1.inputProperty::Property[second-property]",
            "nestedMap.key2.inputProperty::Property[second-property]",
            "nestedNamedList.namedType\$0.inputProperty::Property[third-property]",
            "nestedProperty.inputProperty::Property[second-property]"
        ]
    }

    def "type walker should handle types with nested cycles"() {
        when:
        def visitor = new TestStaticMetadataVisitor()
        TypeMetadataWalker.typeWalker(typeMetadataStore, TestNested.class).walk(TypeToken.of(MyCycleTask), visitor)

        then:
        visitor.allQualifiedNames == [
            null,
            "nested", "nested.secondNested", "nested.secondNested.thirdNested", "nested.secondNested.thirdNested.input",
            "nestedList.*", "nestedList.*.secondNested", "nestedList.*.secondNested.thirdNested", "nestedList.*.secondNested.thirdNested.input",
            "nestedListOfLists.*.*", "nestedListOfLists.*.*.secondNested", "nestedListOfLists.*.*.secondNested.thirdNested", "nestedListOfLists.*.*.secondNested.thirdNested.input",
            "nestedMap.<key>", "nestedMap.<key>.secondNested", "nestedMap.<key>.secondNested.thirdNested", "nestedMap.<key>.secondNested.thirdNested.input",
            "nestedProperty", "nestedProperty.secondNested", "nestedProperty.secondNested.thirdNested", "nestedProperty.secondNested.thirdNested.input",
        ]
    }

    def "instance walker should throw exception when detecting nested cycles for '#propertyWithCycle' property"() {
        given:
        def instance = new MyCycleTask()
        instance[propertyWithCycle] = propertyValue
        def visitor = new TestInstanceMetadataVisitor()

        when:
        TypeMetadataWalker.instanceWalker(typeMetadataStore, TestNested.class).walk(instance, visitor)

        then:
        def exception = thrown(IllegalStateException)
        exception.message == "Cycles between nested beans are not allowed. Cycle detected between: $expectedCycle."

        where:
        propertyWithCycle   | propertyValue                                                                                   | expectedCycle
        'nested'            | CycleFirstNode.newInitializedCycle()                                                            | "'nested' and 'nested.secondNested.thirdNested.fourthNested'"
        'nestedProperty'    | TestUtil.propertyFactory().property(CycleFirstNode).value(CycleFirstNode.newInitializedCycle()) | "'nestedProperty' and 'nestedProperty.secondNested.thirdNested.fourthNested'"
        'nestedList'        | [CycleFirstNode.newInitializedCycle()]                                                          | "'nestedList.\$0' and 'nestedList.\$0.secondNested.thirdNested.fourthNested'"
        'nestedMap'         | ['key1': CycleFirstNode.newInitializedCycle()]                                                  | "'nestedMap.key1' and 'nestedMap.key1.secondNested.thirdNested.fourthNested'"
        'nestedListOfLists' | [[CycleFirstNode.newInitializedCycle()]]                                                        | "'nestedListOfLists.\$0.\$0' and 'nestedListOfLists.\$0.\$0.secondNested.thirdNested.fourthNested'"
    }

    def "instance walker should throw exception when nested cycles for root and '#propertyWithCycle' property"() {
        given:
        def instance = new MyCycleTask()
        instance[propertyWithCycle] = (propertyValueFunction as Function<MyCycleTask, Object>).apply(instance)
        def visitor = new TestInstanceMetadataVisitor()

        when:
        TypeMetadataWalker.instanceWalker(typeMetadataStore, TestNested.class).walk(instance, visitor)

        then:
        def exception = thrown(IllegalStateException)
        exception.message == "Cycles between nested beans are not allowed. Cycle detected between: $expectedCycle."

        where:
        propertyWithCycle   | propertyValueFunction                                                                                                           | expectedCycle
        'nested'            | { MyCycleTask root -> CycleFirstNode.newInitializedRootCycle(root) }                                                            | "'<root>' and 'nested.secondNested.thirdNested.rootNested'"
        'nestedProperty'    | { MyCycleTask root -> TestUtil.propertyFactory().property(CycleFirstNode).value(CycleFirstNode.newInitializedRootCycle(root)) } | "'<root>' and 'nestedProperty.secondNested.thirdNested.rootNested'"
        'nestedList'        | { MyCycleTask root -> [CycleFirstNode.newInitializedRootCycle(root)] }                                                          | "'<root>' and 'nestedList.\$0.secondNested.thirdNested.rootNested'"
        'nestedMap'         | { MyCycleTask root -> ['key1': CycleFirstNode.newInitializedRootCycle(root)] }                                                  | "'<root>' and 'nestedMap.key1.secondNested.thirdNested.rootNested'"
        'nestedListOfLists' | { MyCycleTask root -> [[CycleFirstNode.newInitializedRootCycle(root)]] }                                                        | "'<root>' and 'nestedListOfLists.\$0.\$0.secondNested.thirdNested.rootNested'"
    }

    def "instance walker should visit nested properties unpack errors for #propertyType"() {
        given:
        Supplier<Object> propertyValue = propertyValueSupplier as Supplier<Object>
        def instance = new Object() {
            @TestNested
            Object getNested() {
                return propertyValue.get()
            }
        }
        Map<String, Throwable> errors = [:]
        def visitor = new TestInstanceMetadataVisitor() {
            @Override
            void visitNestedUnpackingError(String qualifiedName, Exception e) {
                errors[qualifiedName] = e
            }
        }

        when:
        TypeMetadataWalker.instanceWalker(typeMetadataStore, TestNested.class).walk(instance, visitor)

        then:
        errors['nested'] instanceof RuntimeException
        errors['nested'].message == "Boom for $propertyType"

        where:
        propertyType          | propertyValueSupplier
        "plain Java property" | { throw new RuntimeException("Boom for plain Java property") }
        "Provider property"   | { TestUtil.providerFactory().provider { throw new RuntimeException("Boom for Provider property") } }
    }

    def "instance walker should not allow null for nested #descriptionSuffix"() {
        given:
        def propertyValue = value
        def instance = new Object() {
            @TestNested
            Object getNested() {
                return propertyValue
            }
        }
        def visitor = new TestInstanceMetadataVisitor()

        when:
        TypeMetadataWalker.instanceWalker(typeMetadataStore, TestNested.class).walk(instance, visitor)

        then:
        def exception = thrown(exceptionType)
        exception.message == exceptionMessage

        where:
        descriptionSuffix         | value                                                                   | exceptionType         | exceptionMessage
        "map values"              | ["key1": "Hello", "key2": null]                                         | IllegalStateException | "Null value is not allowed for a nested collection property 'nested.key2'"
        "map keys"                | ["key1": "Hello", (null): "Hello"]                                      | NullPointerException  | "Null keys in nested map 'nested' are not allowed."
        "iterable values"         | ["hello", null]                                                         | IllegalStateException | "Null value is not allowed for a nested collection property 'nested.\$1'"
        "map provider value"      | ["key1": "Hello", "key2": TestUtil.providerFactory().provider { null }] | IllegalStateException | "Null value is not allowed for a nested collection property 'nested.key2'"
        "iterable provider value" | ["hello", TestUtil.providerFactory().provider { null }]                 | IllegalStateException | "Null value is not allowed for a nested collection property 'nested.\$1'"
    }

    def "instance walker should allow visiting missing nested values for #propertyType"() {
        given:
        def propertyValue = value
        def instance = new Object() {
            @TestNested
            Object getNested() {
                return propertyValue
            }
        }
        def missing = []
        def visitor = new TestInstanceMetadataVisitor() {
            @Override
            void visitMissingNested(String qualifiedName, PropertyMetadata propertyMetadata) {
                missing.add(qualifiedName)
            }
        }

        when:
        TypeMetadataWalker.instanceWalker(typeMetadataStore, TestNested.class).walk(instance, visitor)

        then:
        missing == ["nested"]

        where:
        propertyType          | value
        "plain Java property" | null
        "Provider property"   | TestUtil.providerFactory().provider { null }
    }

    static String normalizeToString(String toString) {
        return toString.replace("$AbstractTypeMetadataWalkerTest.class.name\$", "")
    }

<<<<<<< HEAD
    static class TestStaticMetadataVisitor extends TestNodeMetadataVisitor<TypeToken<?>> implements TypeMetadataWalker.StaticMetadataVisitor {
    }

    static class TestInstanceMetadataVisitor extends TestNodeMetadataVisitor<Object> implements TypeMetadataWalker.InstanceMetadataVisitor {
        @Override
        void visitMissingNested(String qualifiedName, PropertyMetadata propertyMetadata) {
        }

        @Override
        void visitNestedUnpackingError(String qualifiedName, Exception e) {
        }
    }

    static abstract class TestNodeMetadataVisitor<T> implements TypeMetadataWalker.NodeMetadataVisitor<T> {
=======
    static class TestNodeMetadataVisitor<T> implements TypeMetadataWalker.TypeMetadataVisitor<T> {
>>>>>>> 4fbe3553
        private List<CollectedNode> all = []
        private List<CollectedNode> roots = []
        private List<CollectedNode> nested = []
        private List<CollectedNode> leaves = []

        @Override
        void visitRoot(TypeMetadata typeMetadata, T value) {
            def node = new CollectedNode(null, value)
            all.add(node)
            roots.add(node)
        }

        @Override
        void visitNested(TypeMetadata typeMetadata, String qualifiedName, PropertyMetadata propertyMetadata, T value) {
            def node = new CollectedNode(qualifiedName, value)
            all.add(node)
            nested.add(node)
        }

        @Override
        void visitLeaf(String qualifiedName, PropertyMetadata propertyMetadata, Supplier<T> value) {
            def node = new CollectedNode(qualifiedName, value.get())
            all.add(node)
            leaves.add(node)
        }

        List<String> getAll() {
            return all.collect { it.toString() }
        }

        List<String> getRoots() {
            return roots.collect { it.toString() }
        }

        List<String> getNested() {
            return nested.collect { it.toString() }
        }

        List<String> getLeaves() {
            return leaves.collect { it.toString() }
        }

        List<String> getAllQualifiedNames() {
            return all.collect { it.qualifiedName }
        }
    }

    interface WithNormalizedToString {
        @Override
        default String toString() {
            return normalizeToString(super.toString())
        }
    }

    static class MyEmptyTask implements WithNormalizedToString {
    }

    static class MyTask implements WithNormalizedToString {
        @Long
        Property<String> inputProperty
        @TestNested
        NestedType nested
        @TestNested
        List<NestedType> nestedList
        @TestNested
        Map<String, NestedType> nestedMap
        @TestNested
        List<List<NestedType>> nestedListOfLists
        @TestNested
        List<NamedType> nestedNamedList
        @TestNested
        Property<NestedType> nestedProperty
    }

    static class NestedType implements WithNormalizedToString {
        @Long
        Property<String> inputProperty
    }

    static class NamedType implements Named, WithNormalizedToString {
        @Long
        Property<String> inputProperty

        @Ignored
        String getName() {
            return "namedType"
        }
    }

    static class MyCycleTask implements WithNormalizedToString {
        @TestNested
        CycleFirstNode nested
        @TestNested
        Property<CycleFirstNode> nestedProperty
        @TestNested
        List<CycleFirstNode> nestedList
        @TestNested
        Map<String, CycleFirstNode> nestedMap
        @TestNested
        List<List<CycleFirstNode>> nestedListOfLists
    }

    static class CycleFirstNode implements WithNormalizedToString {
        @TestNested
        CycleSecondNode secondNested

        static CycleFirstNode newInitializedCycle() {
            def cycleFirstNode = new CycleFirstNode()
            def cycleSecondNode = new CycleSecondNode()
            def cycleThirdNode = new CycleThirdNode()
            cycleFirstNode.secondNested = cycleSecondNode
            cycleSecondNode.thirdNested = cycleThirdNode
            cycleThirdNode.fourthNested = cycleFirstNode
            cycleThirdNode.input = cycleFirstNode
            return cycleFirstNode
        }

        static CycleFirstNode newInitializedRootCycle(MyCycleTask root) {
            def cycleFirstNode = new CycleFirstNode()
            def cycleSecondNode = new CycleSecondNode()
            def cycleThirdNode = new CycleThirdNode()
            cycleFirstNode.secondNested = cycleSecondNode
            cycleSecondNode.thirdNested = cycleThirdNode
            cycleThirdNode.rootNested = root
            cycleThirdNode.input = cycleFirstNode
            return cycleFirstNode
        }
    }

    static class CycleSecondNode implements WithNormalizedToString {
        @TestNested
        CycleThirdNode thirdNested
    }

    static class CycleThirdNode implements WithNormalizedToString {
        @TestNested
        CycleFirstNode fourthNested
        @TestNested
        MyCycleTask rootNested
        @Long
        CycleFirstNode input
    }

    static class CollectedNode {
        String qualifiedName
        Object value

        CollectedNode(String qualifiedName, Object value) {
            this.qualifiedName = qualifiedName
            this.value = value
        }

        @Override
        String toString() {
            return normalizeToString("$qualifiedName::${valueToString()}")
        }

        private String valueToString() {
            if (value instanceof Property<?>) {
                return "Property[" + value.get() + "]"
            } else if (value instanceof Provider<?>) {
                return "Provider[" + value.get() + "]"
            } else {
                return Objects.toString(value)
            }
        }
    }
}<|MERGE_RESOLUTION|>--- conflicted
+++ resolved
@@ -278,7 +278,6 @@
         return toString.replace("$AbstractTypeMetadataWalkerTest.class.name\$", "")
     }
 
-<<<<<<< HEAD
     static class TestStaticMetadataVisitor extends TestNodeMetadataVisitor<TypeToken<?>> implements TypeMetadataWalker.StaticMetadataVisitor {
     }
 
@@ -292,10 +291,7 @@
         }
     }
 
-    static abstract class TestNodeMetadataVisitor<T> implements TypeMetadataWalker.NodeMetadataVisitor<T> {
-=======
-    static class TestNodeMetadataVisitor<T> implements TypeMetadataWalker.TypeMetadataVisitor<T> {
->>>>>>> 4fbe3553
+    static abstract class TestNodeMetadataVisitor<T> implements TypeMetadataWalker.TypeMetadataVisitor<T> {
         private List<CollectedNode> all = []
         private List<CollectedNode> roots = []
         private List<CollectedNode> nested = []
