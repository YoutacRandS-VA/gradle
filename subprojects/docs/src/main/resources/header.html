--- conflicted
+++ resolved
@@ -118,15 +118,9 @@
             <li><a href="../userguide/installation.html">Installing Gradle</a></li>
             <li><a class="nav-dropdown" data-toggle="collapse" href="#upgrading-gradle" aria-expanded="false" aria-controls="upgrading-gradle">Upgrading Gradle...</a>
                 <ul id="upgrading-gradle">
-<<<<<<< HEAD
-                    <li><a href="../userguide/upgrading_version_5.html">version 5.X</a></li>
+                    <li><a href="../userguide/upgrading_version_5.html">version 5.X to 6.0</a></li>
                     <li><a href="../userguide/upgrading_version_4.html">version 4.X to 5.0</a></li>
                     <li><a href="../userguide/feature_lifecycle.html">Gradle's Feature Lifecycle</a></li>
-=======
-                    <li><a href="upgrading_version_5.html">version 5.X to 6.0</a></li>
-                    <li><a href="upgrading_version_4.html">version 4.X to 5.0</a></li>
-                    <li><a href="feature_lifecycle.html">Gradle's Feature Lifecycle</a></li>
->>>>>>> b195721d
                 </ul>
             </li>
             <li><a class="nav-dropdown" data-toggle="collapse" href="#migrating-to-gradle" aria-expanded="false" aria-controls="migrating-to-gradle">Migrating to Gradle...</a>
