<div class="layout">
<header class="site-layout__header site-header" itemscope="itemscope" itemtype="https://schema.org/WPHeader">
    <nav class="site-header__navigation" itemscope="itemscope" itemtype="https://schema.org/SiteNavigationElement">
        <div class="site-header__navigation-header">
            <a target="_top" class="logo" href="https://docs.gradle.org" title="Gradle Docs">
                <svg width="139px" height="43px" viewBox="0 0 278 86" version="1.1" xmlns="http://www.w3.org/2000/svg">
                    <defs>
                        <style>.cls-1 {
                            fill: #02303a;
                        }</style>
                    </defs>
                    <title>Gradle</title>
                    <path class="cls-1"
                          d="M155,56.32V70.27a18.32,18.32,0,0,1-5.59,2.83,21.82,21.82,0,0,1-6.36.89,21.08,21.08,0,0,1-7.64-1.31A17.12,17.12,0,0,1,129.59,69a16.14,16.14,0,0,1-3.73-5.58,18.78,18.78,0,0,1-1.31-7.08,19.58,19.58,0,0,1,1.26-7.14A15.68,15.68,0,0,1,135,40a20.39,20.39,0,0,1,7.45-1.29,22,22,0,0,1,3.92.33,20.43,20.43,0,0,1,3.39.92,15.16,15.16,0,0,1,2.85,1.42A17.3,17.3,0,0,1,155,43.25l-1.84,2.91a1.72,1.72,0,0,1-1.12.84,2,2,0,0,1-1.5-.34L149,45.75a10.49,10.49,0,0,0-1.75-.79,14.33,14.33,0,0,0-2.17-.54,15.29,15.29,0,0,0-2.78-.22,11.91,11.91,0,0,0-4.61.86,9.66,9.66,0,0,0-3.52,2.46,10.9,10.9,0,0,0-2.24,3.84,14.88,14.88,0,0,0-.79,5,15.23,15.23,0,0,0,.85,5.28,11.06,11.06,0,0,0,2.38,3.94A10.15,10.15,0,0,0,138.05,68a14.28,14.28,0,0,0,8.25.44,17.1,17.1,0,0,0,2.94-1.09V61.14h-4.35a1.3,1.3,0,0,1-1-.35,1.15,1.15,0,0,1-.35-.85V56.32Zm10.47-2.93a10.53,10.53,0,0,1,2.72-3.45,5.77,5.77,0,0,1,3.72-1.25,4.5,4.5,0,0,1,2.72.74l-.38,4.41a1.18,1.18,0,0,1-.34.61,1,1,0,0,1-.61.18,6.76,6.76,0,0,1-1.06-.12,8.22,8.22,0,0,0-1.38-.12,5,5,0,0,0-1.74.28,4.37,4.37,0,0,0-1.37.83,5.55,5.55,0,0,0-1.07,1.3,12.26,12.26,0,0,0-.87,1.74V73.61H160V49.14h3.45a1.94,1.94,0,0,1,1.27.32,1.9,1.9,0,0,1,.48,1.16Zm11.36-.84A14.49,14.49,0,0,1,187,48.69a9.92,9.92,0,0,1,3.84.7,8.06,8.06,0,0,1,2.86,2,8.38,8.38,0,0,1,1.78,3,11.64,11.64,0,0,1,.61,3.82V73.61h-2.68a2.64,2.64,0,0,1-1.28-.25,1.72,1.72,0,0,1-.72-1l-.52-1.77a20.25,20.25,0,0,1-1.82,1.47,10.86,10.86,0,0,1-1.83,1.06,10.36,10.36,0,0,1-2,.66,12,12,0,0,1-2.4.22,9.64,9.64,0,0,1-2.86-.41,6.28,6.28,0,0,1-2.27-1.26,5.6,5.6,0,0,1-1.48-2.07,7.38,7.38,0,0,1-.52-2.89,5.7,5.7,0,0,1,.31-1.85,5.3,5.3,0,0,1,1-1.75,8.25,8.25,0,0,1,1.83-1.57,11.17,11.17,0,0,1,2.75-1.29,23.28,23.28,0,0,1,3.81-.9,36.77,36.77,0,0,1,5-.41V58.16a5.35,5.35,0,0,0-1.05-3.64,3.83,3.83,0,0,0-3-1.18,7.3,7.3,0,0,0-2.38.33,9.39,9.39,0,0,0-1.65.75l-1.3.75a2.52,2.52,0,0,1-1.3.34,1.7,1.7,0,0,1-1.05-.32,2.61,2.61,0,0,1-.69-.76Zm13.5,10.61a31.66,31.66,0,0,0-4.3.45,11,11,0,0,0-2.79.82,3.57,3.57,0,0,0-1.5,1.17,2.89,2.89,0,0,0,.47,3.67,3.93,3.93,0,0,0,2.39.67,7,7,0,0,0,3.14-.66,9.52,9.52,0,0,0,2.59-2Zm32.53-25V73.61h-3.6a1.39,1.39,0,0,1-1.48-1.07l-.5-2.36a12.4,12.4,0,0,1-3.4,2.74,9.17,9.17,0,0,1-4.47,1,7.95,7.95,0,0,1-6.55-3.26A11.61,11.61,0,0,1,201,66.79a19.71,19.71,0,0,1-.66-5.34,16.77,16.77,0,0,1,.74-5.06,12.21,12.21,0,0,1,2.13-4,9.88,9.88,0,0,1,3.31-2.69,9.64,9.64,0,0,1,4.34-1,8.63,8.63,0,0,1,3.51.64,9,9,0,0,1,2.6,1.74V38.17ZM217,55.39a5.94,5.94,0,0,0-2.18-1.72,6.54,6.54,0,0,0-2.54-.5,5.68,5.68,0,0,0-2.41.5A4.87,4.87,0,0,0,208,55.19a7.19,7.19,0,0,0-1.17,2.57,14.83,14.83,0,0,0-.4,3.69,16.34,16.34,0,0,0,.34,3.63,7.14,7.14,0,0,0,1,2.44,3.79,3.79,0,0,0,1.58,1.36,5,5,0,0,0,2.07.41,6,6,0,0,0,3.13-.76A9.19,9.19,0,0,0,217,66.36Zm17.67-17.22V73.61h-5.89V38.17ZM245.1,62.11a11.37,11.37,0,0,0,.67,3.26,6.54,6.54,0,0,0,1.38,2.27,5.39,5.39,0,0,0,2,1.33,7.26,7.26,0,0,0,2.61.44,8.21,8.21,0,0,0,2.47-.33,11.51,11.51,0,0,0,1.81-.74c.52-.27,1-.52,1.36-.74a2.31,2.31,0,0,1,1.13-.33,1.21,1.21,0,0,1,1.1.55L261.36,70a9.45,9.45,0,0,1-2.19,1.92,12.18,12.18,0,0,1-2.54,1.24,14,14,0,0,1-2.7.66,18.78,18.78,0,0,1-2.65.19,12.93,12.93,0,0,1-4.75-.85,10.65,10.65,0,0,1-3.82-2.5,11.8,11.8,0,0,1-2.55-4.1,15.9,15.9,0,0,1-.93-5.67,13.55,13.55,0,0,1,.81-4.71,11.34,11.34,0,0,1,2.33-3.84,11,11,0,0,1,3.69-2.59,12.31,12.31,0,0,1,4.93-1,11.86,11.86,0,0,1,4.27.74,9.25,9.25,0,0,1,3.36,2.16,9.84,9.84,0,0,1,2.21,3.48,13,13,0,0,1,.8,4.71,3.82,3.82,0,0,1-.29,1.8,1.19,1.19,0,0,1-1.1.46Zm11.23-3.55A7.28,7.28,0,0,0,256,56.4a5.16,5.16,0,0,0-1-1.77,4.44,4.44,0,0,0-1.63-1.21,5.68,5.68,0,0,0-2.3-.44,5.46,5.46,0,0,0-4,1.45,7.13,7.13,0,0,0-1.87,4.13ZM112.26,14a13.72,13.72,0,0,0-19.08-.32,1.27,1.27,0,0,0-.41.93,1.31,1.31,0,0,0,.38.95l1.73,1.73a1.31,1.31,0,0,0,1.71.12,7.78,7.78,0,0,1,4.71-1.57,7.87,7.87,0,0,1,5.57,13.43C96,40.2,81.41,9.66,48.4,25.37a4.48,4.48,0,0,0-2,6.29l5.66,9.79a4.49,4.49,0,0,0,6.07,1.67l.14-.08-.11.08,2.51-1.41a57.72,57.72,0,0,0,7.91-5.89,1.37,1.37,0,0,1,1.8-.06h0a1.29,1.29,0,0,1,0,2A59.79,59.79,0,0,1,62.11,44l-.09.05-2.51,1.4a7,7,0,0,1-3.47.91,7.19,7.19,0,0,1-6.23-3.57l-5.36-9.24C34.17,40.81,27.93,54.8,31.28,72.5a1.31,1.31,0,0,0,1.29,1.06h6.09A1.3,1.3,0,0,0,40,72.42a8.94,8.94,0,0,1,17.73,0A1.3,1.3,0,0,0,59,73.56h5.94a1.31,1.31,0,0,0,1.3-1.14,8.93,8.93,0,0,1,17.72,0,1.3,1.3,0,0,0,1.29,1.14h5.87a1.3,1.3,0,0,0,1.3-1.28c.14-8.28,2.37-17.79,8.74-22.55C123.15,33.25,117.36,19.12,112.26,14ZM89.79,38.92l-4.2-2.11h0a2.64,2.64,0,1,1,4.2,2.12Z"/>
                </svg>
            </a>
            <div class="site-header__doc-type sr-only">User Manual</div>
            <div class="site-header-version"></div>
            <button type="button" aria-label="Navigation Menu" class="site-header__navigation-button hamburger">
                <span class="hamburger__bar"></span>
                <span class="hamburger__bar"></span>
                <span class="hamburger__bar"></span>
            </button>
        </div>
        <div class="site-header__navigation-collapsible site-header__navigation-collapsible--collapse">
            <ul class="site-header__navigation-items">
                <li class="site-header__navigation-item site-header__navigation-submenu-section" tabindex="0">
                    <span class="site-header__navigation-link">
                        Community
                    </span>
                    <div class="site-header__navigation-submenu">
                        <div class="site-header__navigation-submenu-item" itemprop="name">
                            <a target="_top" class="site-header__navigation-submenu-item-link" href="https://gradle.org/" itemprop="url">
                                <span class="site-header__navigation-submenu-item-link-text">Community Home</span>
                            </a>
                        </div>
                        <div class="site-header__navigation-submenu-item" itemprop="name">
                            <a target="_top" class="site-header__navigation-submenu-item-link" href="https://discuss.gradle.org/" itemprop="url">
                                <span class="site-header__navigation-submenu-item-link-text">Community Forums</span>
                            </a>
                        </div>
                        <div class="site-header__navigation-submenu-item" itemprop="name">
                            <a target="_top" class="site-header__navigation-submenu-item-link" href="https://plugins.gradle.org" itemprop="url">
                                <span class="site-header__navigation-submenu-item-link-text">Community Plugins</span>
                            </a>
                        </div>
                    </div>
                </li>
                <li class="site-header__navigation-item" itemprop="name">
                    <a target="_top" class="site-header__navigation-link" href="https://gradle.org/training/" itemprop="url">Training</a>
                </li>
                <li class="site-header__navigation-item site-header__navigation-submenu-section" tabindex="0">
                    <span class="site-header__navigation-link">
                        News
                    </span>
                    <div class="site-header__navigation-submenu">
                        <div class="site-header__navigation-submenu-item" itemprop="name">
                            <a class="site-header__navigation-submenu-item-link" href="https://newsletter.gradle.org" itemprop="url">
                                <span class="site-header__navigation-submenu-item-link-text">Newsletter</span>
                            </a>
                        </div>
                        <div class="site-header__navigation-submenu-item" itemprop="name">
                            <a class="site-header__navigation-submenu-item-link" href="https://blog.gradle.org" itemprop="url">
                                <span class="site-header__navigation-submenu-item-link-text">Blog</span>
                            </a>
                        </div>
                        <div class="site-header__navigation-submenu-item">
                            <a class="site-header__navigation-submenu-item-link" href="https://twitter.com/gradle">
                                <span class="site-header__navigation-submenu-item-link-text">Twitter</span>
                            </a>
                        </div>
                    </div>
                </li>
                <li class="site-header__navigation-item" itemprop="name">
                    <a target="_top" class="site-header__navigation-link" href="https://gradle.com" itemprop="url">Enterprise</a>
                </li>
                <li class="site-header__navigation-item">
                    <a class="site-header__navigation-link" title="Gradle on GitHub" href="https://github.com/gradle/gradle"><svg width="20" height="20" viewBox="0 0 20 20" xmlns="http://www.w3.org/2000/svg"><title>github</title><path d="M10 0C4.477 0 0 4.477 0 10c0 4.418 2.865 8.166 6.839 9.489.5.092.682-.217.682-.482 0-.237-.008-.866-.013-1.7-2.782.603-3.369-1.342-3.369-1.342-.454-1.155-1.11-1.462-1.11-1.462-.908-.62.069-.608.069-.608 1.003.07 1.531 1.03 1.531 1.03.892 1.529 2.341 1.087 2.91.831.092-.646.35-1.086.636-1.336-2.22-.253-4.555-1.11-4.555-4.943 0-1.091.39-1.984 1.029-2.683-.103-.253-.446-1.27.098-2.647 0 0 .84-.268 2.75 1.026A9.578 9.578 0 0 1 10 4.836c.85.004 1.705.114 2.504.337 1.909-1.294 2.747-1.026 2.747-1.026.546 1.377.203 2.394.1 2.647.64.699 1.028 1.592 1.028 2.683 0 3.842-2.339 4.687-4.566 4.935.359.309.678.919.678 1.852 0 1.336-.012 2.415-.012 2.743 0 .267.18.579.688.481C17.137 18.163 20 14.418 20 10c0-5.523-4.478-10-10-10" fill="#02303A" fill-rule="evenodd"/></svg></a>
                </li>
            </ul>
        </div>
    </nav>
</header>

<main class="main-content">
    <!-- Primary Navigation -->
    <nav class="docs-navigation">
        <div class="search-container">
            <input type="search" name="q" id="search-input" class="search-input" placeholder="Search the docs"/>
        </div>
        <h3 id="overview">Overview</h3>
        <ul>
            <li><a href="../userguide/userguide.html">What is Gradle?</a></li>
            <li><a href="../userguide/about_manual.html">The User Manual</a></li>
        </ul>

        <h3 id="what-is-new">Releases</h3>
        <ul>
            <li><a href="../release-notes.html">Release Notes</a></li>
            <li><a href="../userguide/compatibility.html">Compatibility Notes</a></li>
            <li><a class="nav-dropdown" data-toggle="collapse" href="#upgrading-gradle" aria-expanded="false" aria-controls="upgrading-gradle">Upgrading Gradle</a>
                <ul id="upgrading-gradle">
                    <li><a href="../userguide/upgrading_version_8.html">version 8.X to latest</a></li>
                    <li><a href="../userguide/upgrading_version_7.html">version 7.X to 8.0</a></li>
                    <li><a href="../userguide/upgrading_version_6.html">version 6.X to 7.0</a></li>
                    <li><a href="../userguide/upgrading_version_5.html">version 5.X to 6.0</a></li>
                    <li><a href="../userguide/upgrading_version_4.html">version 4.X to 5.0</a></li>
                </ul>
            </li>
            <li><a class="nav-dropdown" data-toggle="collapse" href="#migrating-to-gradle" aria-expanded="false" aria-controls="migrating-to-gradle">Migrating to Gradle</a>
                <ul id="migrating-to-gradle">
                    <li><a href="../userguide/migrating_from_maven.html">from Maven</a></li>
                    <li><a href="../userguide/migrating_from_ant.html">from Ant</a></li>
                </ul>
            </li>
            <li><a href="../userguide/feature_lifecycle.html">Gradle's Feature Lifecycle</a></li>
        </ul>

        <h3 id="quick-start">Getting Started</h3>
        <ul>
            <li><a href="../userguide/introduction.html">Introduction</a></li>
            <li><a href="../userguide/installation.html">Installation</a></li>
            <li><a class="nav-dropdown" data-toggle="collapse" aria-expanded="false">Tutorial</a>
                <ul id="tutorial">
                    <li><a href="../userguide/part1_gradle_init.html">1. Initializing the Project</a></li>
                    <li><a href="../userguide/part2_gradle_tasks.html">2. Running Tasks</a></li>
                    <li><a href="../userguide/part3_gradle_dep_man.html">3. Understanding Dependencies</a></li>
                    <li><a href="../userguide/part4_gradle_plugins.html">4. Applying Plugins</a></li>
                    <li><a href="../userguide/part5_gradle_inc_builds.html">5. Exploring Incremental Builds</a></li>
                    <li><a href="../userguide/part6_gradle_caching.html">6. Enabling the Cache</a></li>
                    <li><a href="../userguide/part7_gradle_refs.html">7. Using Reference Materials</a></li>
                </ul>
            </li>
        </ul>

        <h3 id="running-gradle-builds">Running Gradle Builds</h3>
        <ul>
            <li><a href="../userguide/command_line_interface.html">Command-Line Interface</a></li>
            <li><a href="../userguide/gradle_wrapper.html">Gradle Wrapper</a></li>
            <li><a class="nav-dropdown" data-toggle="collapse" href="#customizing-execution" aria-expanded="false" aria-controls="customizing-execution">Customizing Execution</a>
                <ul id="customizing-execution">
                    <li><a href="../userguide/build_environment.html">Configuring the Build Environment</a></li>
                    <li><a href="../userguide/gradle_daemon.html">Gradle Daemon</a></li>
                    <li><a href="../userguide/file_system_watching.html">Watching the File System</a></li>
                    <li><a href="../userguide/init_scripts.html">Initialization Scripts</a></li>
                </ul>
            </li>
<<<<<<< HEAD
            <li><a href="../userguide/intro_multi_project_builds.html">Multi-Project Builds</a></li>
=======
            <li><a href="../userguide/intro_multi_project_builds.html">Executing Multi-Project Builds</a></li>
            <li><a href="../userguide/troubleshooting.html">Troubleshooting Builds</a></li>
>>>>>>> 5ed99094
        </ul>

        <h3 id="authoring-gradle-builds">Authoring Gradle Builds</h3>
        <ul>
            <li><a class="nav-dropdown" data-toggle="collapse" href="#learning-the-basics" aria-expanded="false" aria-controls="learning-the-basics">Learning the Basics</a>
                <ul id="learning-the-basics">
                    <li><a href="../userguide/build_lifecycle.html">Understanding the Build Lifecycle</a></li>
                    <li><a href="../userguide/directory_layout.html">Gradle-managed Directories</a></li>
                    <li><a href="../userguide/tutorial_using_tasks.html">Writing Build Scripts</a></li>
                    <li><a href="../userguide/writing_build_scripts.html">Learning More About Build Scripts</a></li>
                    <li><a href="../userguide/plugins.html">Using Gradle Plugins</a></li>
                    <li><a href="../userguide/working_with_files.html">Working with Files</a></li>
                    <li><a href="../userguide/logging.html">Working with Logging</a></li>
                    <li><a href="../userguide/potential_traps.html">Avoiding Traps</a></li>
                </ul>
            </li>
            <li><a class="nav-dropdown" data-toggle="collapse" href="#authoring-multi-project-builds" aria-expanded="false" aria-controls="authoring-multi-project-builds">Structuring Individual Builds</a>
                <ul id="authoring-multi-project-builds">
                    <li><a href="../userguide/multi_project_builds.html">Creating a Basic Multi-Project Build</a></li>
                    <li><a href="../userguide/declaring_dependencies_between_subprojects.html">Declaring Dependencies between Subprojects</a></li>
                    <li><a href="../userguide/sharing_build_logic_between_subprojects.html">Sharing Build Logic between Subprojects</a></li>
                    <li><a href="../userguide/fine_tuning_project_layout.html">Fine Tuning the Project Layout</a></li>
                    <li><a href="../userguide/multi_project_configuration_and_execution.html">Understanding Configuration and Execution</a></li>
                </ul>
            </li>
            <li><a class="nav-dropdown" data-toggle="collapse" href="#authoring-composite-builds" aria-expanded="false" aria-controls="authoring-composite-builds">Structuring Software Products</a>
                <ul id="structuring-software-product">
                    <li><a href="../userguide/structuring_software_products.html">Structuring Large Projects</a></li>
                    <li><a href="../userguide/structuring_software_products_details.html">Tweaking Project Structure</a></li>
                    <li><a href="../userguide/composite_builds.html">Composing Builds</a></li>
                </ul>
            </li>
            <li><a class="nav-dropdown" data-toggle="collapse" href="#authoring-sustainable-builds" aria-expanded="false" aria-controls="authoring-sustainable-builds">Authoring Sustainable Builds</a>
                <ul id="authoring-sustainable-builds">
                    <li><a href="../userguide/organizing_gradle_projects.html">Organizing Build Logic</a></li>
                    <li><a href="../userguide/authoring_maintainable_build_scripts.html">Following Best Practices</a></li>
                </ul>
            </li>
            <li><a class="nav-dropdown" data-toggle="collapse" href="#developing-tasks" aria-expanded="false" aria-controls="developing-tasks">Developing Gradle Tasks</a>
                <ul id="developing-tasks">
                    <li><a href="../userguide/more_about_tasks.html">Authoring Tasks</a></li>
                    <li><a href="../userguide/incremental_build.html">Incremental build</a></li>
                    <li><a href="../userguide/custom_tasks.html">Writing Gradle Task Types</a></li>
                    <li><a href="../userguide/lazy_configuration.html">Configuring Tasks Lazily</a></li>
                    <li><a href="../userguide/task_configuration_avoidance.html">Avoiding Unnecessary Task Configuration</a></li>
                    <li><a href="../userguide/worker_api.html">Developing Parallel Tasks</a></li>
                </ul>
            </li>
            <li><a class="nav-dropdown" data-toggle="collapse" href="#developing-plugins" aria-expanded="false" aria-controls="developing-plugins">Developing Gradle Plugins</a>
                <ul id="developing-plugins">
                    <li><a href="../userguide/custom_plugins.html">Starting Plugin Development</a></li>
                    <li><a href="../userguide/designing_gradle_plugins.html">Designing Plugins</a></li>
                    <li><a href="../userguide/implementing_gradle_plugins.html">Implementing Plugins</a></li>
                    <li><a href="../userguide/testing_gradle_plugins.html">Testing Plugins</a></li>
                    <li><a href="../userguide/publishing_gradle_plugins.html">Publishing Plugins</a></li>
                </ul>
            </li>
            <li><a class="nav-dropdown" data-toggle="collapse" href="#other-developing-topics" aria-expanded="false" aria-controls="other-developing-topics">Other Developing Gradle Topics</a>
                <ul id="other-developing-topics">
                    <li><a href="../userguide/custom_gradle_types.html">Writing Custom Gradle Types and Service Injection</a></li>
                    <li><a href="../userguide/build_services.html">Shared Build Services</a></li>
                    <li><a href="../userguide/dataflow_actions.html">Dataflow Actions</a></li>
                    <li><a href="../userguide/test_kit.html">Testing a Build with TestKit</a></li>
                    <li><a href="../userguide/ant.html">Using Ant from Gradle</a></li>
                </ul>
            </li>
        </ul>

        <h3 id="authoring-gradle-builds-java">Authoring JVM Builds</h3>
        <ul>
            <li><a href="../userguide/building_java_projects.html">Building Java &amp; JVM projects</a></li>
            <li><a href="../userguide/java_testing.html">Testing Java &amp; JVM projects</a></li>
            <li><a class="nav-dropdown" data-toggle="collapse" href="#java-toolchains" aria-expanded="false" aria-controls="java-toolchains">Java Toolchains</a>
                <ul id="java-toolchains">
                    <li><a href="../userguide/toolchains.html">Toolchains for JVM projects</a></li>
                    <li><a href="../userguide/toolchain_plugins.html">Toolchain Resolver Plugins</a></li>
                </ul>
            </li>
            <li><a href="../userguide/dependency_management_for_java_projects.html">Managing Dependencies</a></li>
            <li><a class="nav-dropdown" data-toggle="collapse" href="#jvm-plugins" aria-expanded="false" aria-controls="jvm-plugins">JVM Plugins</a>
                <ul id="jvm-plugins">
                    <li><a href="../userguide/java_library_plugin.html">Java Library Plugin</a></li>
                    <li><a href="../userguide/application_plugin.html">Java Application Plugin</a></li>
                    <li><a href="../userguide/java_platform_plugin.html">Java Platform Plugin</a></li>
                    <li><a href="../userguide/groovy_plugin.html">Groovy Plugin</a></li>
                    <li><a href="../userguide/scala_plugin.html">Scala Plugin</a></li>
                </ul>
            </li>
        </ul>

        <h3 id="managing-dependencies">Working with Dependencies</h3>
        <ul>
            <li><a href="../userguide/dependency_management_terminology.html">Terminology</a></li>
            <li><a class="nav-dropdown" data-toggle="collapse" href="#learning-the-basics-dependency-management" aria-expanded="false" aria-controls="learning-the-basics-dependency-management">Learning the Basics</a>
                <ul id="learning-the-basics-dependency-management">
                    <li><a href="../userguide/core_dependency_management.html">What is Dependency Management?</a></li>
                    <li><a href="../userguide/declaring_repositories.html">Declaring Repositories</a></li>
                    <li><a href="../userguide/declaring_dependencies.html">Declaring Dependencies</a></li>
                    <li><a href="../userguide/library_vs_application.html">Understanding Library and Application Differences</a></li>
                    <li><a href="../userguide/viewing_debugging_dependencies.html">Viewing and Debugging Dependencies</a></li>
                    <li><a href="../userguide/dependency_resolution.html">Understanding Resolution</a></li>
                    <li><a href="../userguide/dependency_verification.html">Verifying dependencies</a></li>
                </ul>
            </li>
            <li><a class="nav-dropdown" data-toggle="collapse" href="#declaring-dependency-versions" aria-expanded="false" aria-controls="declaring-dependency-versions">Declaring Versions</a>
                <ul id="declaring-dependency-versions">
                    <li><a href="../userguide/single_versions.html">Declaring Versions and Ranges</a></li>
                    <li><a href="../userguide/rich_versions.html">Declaring Rich Versions</a></li>
                    <li><a href="../userguide/dynamic_versions.html">Handling Changing Versions</a></li>
                    <li><a href="../userguide/dependency_locking.html">Locking Versions</a></li>
                </ul>
            </li>
            <li><a class="nav-dropdown" data-toggle="collapse" href="#controlling-transitive-dependencies" aria-expanded="false" aria-controls="controlling-transitive-dependencies">Controlling Transitives</a>
                <ul id="controlling-transitive-dependencies">
                    <li><a href="../userguide/dependency_constraints.html">Upgrading Versions</a></li>
                    <li><a href="../userguide/dependency_downgrade_and_exclude.html">Downgrading and Excluding</a></li>
                    <li><a href="../userguide/platforms.html">Sharing Versions</a></li>
                    <li><a href="../userguide/dependency_version_alignment.html">Aligning Dependencies</a></li>
                    <li><a href="../userguide/dependency_capability_conflict.html">Handling Mutually Exclusive Dependencies</a></li>
                    <li><a href="../userguide/component_metadata_rules.html">Fixing Metadata</a></li>
                    <li><a href="../userguide/resolution_rules.html">Customizing Resolution</a></li>
                    <li><a href="../userguide/resolution_strategy_tuning.html">Preventing accidental upgrades</a></li>
                </ul>
            </li>
            <li><a class="nav-dropdown" data-toggle="collapse" href="#modeling-features" aria-expanded="false" aria-controls="modeling-features">Producing and Consuming Variants of Libraries</a>
                <ul id="modeling-features">
                    <li><a href="../userguide/component_capabilities.html">Declaring Capabilities of a Library</a></li>
                    <li><a href="../userguide/feature_variants.html">Modeling Feature Variants and Optional Dependencies</a></li>
                    <li><a href="../userguide/variant_model.html">Understanding Variant Selection</a></li>
                    <li><a href="../userguide/variant_attributes.html">Declaring Variant Attributes</a></li>
                    <li><a href="../userguide/cross_project_publications.html">Sharing Outputs of Projects</a></li>
                    <li><a href="../userguide/artifact_transforms.html">Transforming Artifacts</a></li>
                </ul>
            </li>
            <li><a class="nav-dropdown" data-toggle="collapse" href="#publishing" aria-expanded="false" aria-controls="publishing">Publishing Libraries</a>
                <ul id="publishing">
                    <li><a href="../userguide/publishing_setup.html">Setting up Publishing</a></li>
                    <li><a href="../userguide/publishing_gradle_module_metadata.html">Understanding Gradle Module Metadata</a></li>
                    <li><a href="../userguide/publishing_signing.html">Signing Artifacts</a></li>
                    <li><a href="../userguide/publishing_customization.html">Customizing Publishing</a></li>
                    <li><a href="../userguide/publishing_maven.html">Maven Publish Plugin</a></li>
                    <li><a href="../userguide/publishing_ivy.html">Ivy Publish Plugin</a></li>
                </ul>
            </li>
        </ul>

        <h3 id="optimizing-build-performance">Optimizing Build Times</h3>
        <ul>
            <li><a href="../userguide/performance.html">Improving Performance of Gradle Builds</a></li>
            <li><a class="nav-dropdown" data-toggle="collapse" href="#build-cache" aria-expanded="false" aria-controls="optimizing-build-performance">Using the Build Cache</a>
                <ul id="build-cache">
                    <li><a href="../userguide/build_cache.html">Enabling and Configuring</a></li>
                    <li><a href="../userguide/build_cache_use_cases.html">Why use the Build Cache?</a></li>
                    <li><a href="../userguide/build_cache_performance.html">Understanding the Impact</a></li>
                    <li><a href="../userguide/build_cache_concepts.html">Learning Basic Concepts</a></li>
                    <li><a href="../userguide/caching_java_projects.html">Caching Java Project</a></li>
                    <li><a href="../userguide/caching_android_projects.html">Caching Android Project</a></li>
                    <li><a href="../userguide/build_cache_debugging.html">Debugging Caching Issues</a></li>
                    <li><a href="../userguide/common_caching_problems.html">Troubleshooting</a></li>
                </ul>
            </li>
            <li><a href="../userguide/configuration_cache.html">Using the Configuration Cache</a></li>
            <li><a href="../userguide/inspect.html">Inspecting Gradle Builds</a></li>
        </ul>

        <h3 id="authoring-gradle-builds-native">Authoring C++/Swift Builds</h3>
        <ul>
            <li><a href="../userguide/building_cpp_projects.html">Building C++ projects</a></li>
            <li><a href="../userguide/cpp_testing.html">Testing C++ projects</a></li>
            <li><a href="../userguide/building_swift_projects.html">Building Swift projects</a></li>
            <li><a href="../userguide/swift_testing.html">Testing Swift projects</a></li>
        </ul>

        <h3 id="gradle-on-ci">Gradle on CI</h3>
        <ul>
            <!-- TODO ADD STUFF FROM Third party integration.html -->
            <li><a href="../userguide/jenkins.html">Jenkins</a></li>
            <li><a href="../userguide/teamcity.html">TeamCity</a></li>
            <li><a href="../userguide/github-actions.html">GitHub Actions</a></li>
            <li><a href="../userguide/travis-ci.html">Travis CI</a></li>
        </ul>

        <h3 id="reference">Reference</h3>
        <ul>
            <li><a class="nav-dropdown" data-toggle="collapse" href="#gradle-api" aria-expanded="false" aria-controls="gradle-api">Gradle DSLs and API</a>
                <ul id="gradle-api">
                    <li><a href="../javadoc/index.html?overview-summary.html">Javadoc</a></li>
                    <li><a href="../userguide/groovy_build_script_primer.html">Groovy DSL Primer</a></li>
                    <li><a href="../dsl/index.html">Groovy DSL Reference</a></li>
                    <li><a href="../userguide/kotlin_dsl.html">Kotlin DSL Primer</a></li>
                    <li><a href="../kotlin-dsl/index.html" target="_blank">Kotlin DSL API</a></li>
                    <li><a href="../userguide/migrating_from_groovy_to_kotlin_dsl.html">Groovy to Kotlin DSL Migration</a></li>
                    <li><a href="../samples/index.html">Samples</a></li>
                </ul>
            </li>
            <li><a href="../userguide/plugin_reference.html">Core Plugins</a></li>
            <li id="third-party-integration"><a href="../userguide/third_party_integration.html">Gradle &amp; Third-party Tools</a></li>
            <li><a href="../userguide/userguide.pdf">User Manual PDF</a></li>
        </ul>
    </nav>
    <!-- End Primary Navigation -->

    <div class="content">
        <div class="chapter"><|MERGE_RESOLUTION|>--- conflicted
+++ resolved
@@ -145,12 +145,8 @@
                     <li><a href="../userguide/init_scripts.html">Initialization Scripts</a></li>
                 </ul>
             </li>
-<<<<<<< HEAD
             <li><a href="../userguide/intro_multi_project_builds.html">Multi-Project Builds</a></li>
-=======
-            <li><a href="../userguide/intro_multi_project_builds.html">Executing Multi-Project Builds</a></li>
             <li><a href="../userguide/troubleshooting.html">Troubleshooting Builds</a></li>
->>>>>>> 5ed99094
         </ul>
 
         <h3 id="authoring-gradle-builds">Authoring Gradle Builds</h3>
