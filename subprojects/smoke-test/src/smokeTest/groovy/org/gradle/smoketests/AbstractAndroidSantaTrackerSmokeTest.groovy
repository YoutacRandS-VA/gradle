--- conflicted
+++ resolved
@@ -52,26 +52,13 @@
     }
 
     protected BuildResult buildLocation(File projectDir, String agpVersion) {
-<<<<<<< HEAD
-        return runnerForLocation(projectDir, agpVersion, "assembleDebug")
-            .deprecations(SantaTrackerDeprecations) {
-                expectAndroidIncrementalTaskInputsDeprecation(agpVersion)
-                expectCompileOptionsAnnotationProcessorGeneratedSourcesDirectoryDeprecation(agpVersion)
-            }.build()
-=======
         return runnerForLocation(projectDir, agpVersion, "assembleDebug").build()
->>>>>>> d3c5e1ad
     }
 
     protected BuildResult buildLocationMaybeExpectingWorkerExecutorDeprecation(File location, String agpVersion) {
         return runnerForLocation(location, agpVersion,"assembleDebug")
             .deprecations(SantaTrackerDeprecations) {
                 expectAndroidWorkerExecutionSubmitDeprecationWarning(agpVersion)
-<<<<<<< HEAD
-                expectAndroidIncrementalTaskInputsDeprecation(agpVersion)
-                expectCompileOptionsAnnotationProcessorGeneratedSourcesDirectoryDeprecation(agpVersion)
-=======
->>>>>>> d3c5e1ad
             }.build()
     }
 
