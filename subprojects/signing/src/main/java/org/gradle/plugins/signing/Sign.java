--- conflicted
+++ resolved
@@ -70,26 +70,6 @@
         onlyIf(task -> isRequired() || getSignatory() != null);
     }
 
-<<<<<<< HEAD
-=======
-    @Internal
-    @Deprecated
-    public Iterable<File> getInputFiles() {
-        SingleMessageLogger.nagUserOfDiscontinuedMethod("Sign.getInputFiles()",
-            "Please use Sign.getSignatures() and Signature.getToSign() instead.");
-        return Iterables.transform(signatures, Signature::getToSign);
-    }
-
-    @Internal
-    @Deprecated
-    public Map<String, File> getOutputFiles() {
-        SingleMessageLogger.nagUserOfDiscontinuedMethod("Sign.getOutputFiles()",
-            "Please use Sign.getSignatures() and Signature.getFile() instead.");
-        // will be removed in 6.0
-        return sanitizedSignatures().entrySet().stream().collect(toMap(Map.Entry::getKey, entry -> entry.getValue().getFile()));
-    }
-
->>>>>>> c34f9c4f
     /**
      * Configures the task to sign the archive produced for each of the given tasks (which must be archive tasks).
      */
@@ -227,11 +207,7 @@
             throw new InvalidUserDataException("Cannot perform signing task \'" + getPath() + "\' because it has no configured signatory");
         }
 
-<<<<<<< HEAD
-        for (Signature signature : signaturesForExsitingFiles()) {
-=======
         for (Signature signature : sanitizedSignatures().values()) {
->>>>>>> c34f9c4f
             signature.generate();
         }
     }
@@ -251,13 +227,6 @@
     @Nested
     @Incubating
     public Map<String, Signature> getSignaturesByKey() {
-<<<<<<< HEAD
-        return signaturesForExsitingFiles().stream().collect(toMap(Signature::toKey, identity()));
-    }
-
-    private DomainObjectSet<Signature> signaturesForExsitingFiles() {
-        return signatures.matching(signature -> signature.getToSign().exists());
-=======
         return sanitizedSignatures();
     }
 
@@ -266,7 +235,6 @@
      */
     private Map<String, Signature> sanitizedSignatures() {
         return signatures.matching(signature -> signature.getToSign().exists()).stream().collect(toMap(Signature::toKey, identity(), (signature, duplicate) -> signature));
->>>>>>> c34f9c4f
     }
 
     /**
